// Copyright (c) 2003-present, Jodd Team (http://jodd.org)
// All rights reserved.
//
// Redistribution and use in source and binary forms, with or without
// modification, are permitted provided that the following conditions are met:
//
// 1. Redistributions of source code must retain the above copyright notice,
// this list of conditions and the following disclaimer.
//
// 2. Redistributions in binary form must reproduce the above copyright
// notice, this list of conditions and the following disclaimer in the
// documentation and/or other materials provided with the distribution.
//
// THIS SOFTWARE IS PROVIDED BY THE COPYRIGHT HOLDERS AND CONTRIBUTORS "AS IS"
// AND ANY EXPRESS OR IMPLIED WARRANTIES, INCLUDING, BUT NOT LIMITED TO, THE
// IMPLIED WARRANTIES OF MERCHANTABILITY AND FITNESS FOR A PARTICULAR PURPOSE
// ARE DISCLAIMED. IN NO EVENT SHALL THE COPYRIGHT HOLDER OR CONTRIBUTORS BE
// LIABLE FOR ANY DIRECT, INDIRECT, INCIDENTAL, SPECIAL, EXEMPLARY, OR
// CONSEQUENTIAL DAMAGES (INCLUDING, BUT NOT LIMITED TO, PROCUREMENT OF
// SUBSTITUTE GOODS OR SERVICES; LOSS OF USE, DATA, OR PROFITS; OR BUSINESS
// INTERRUPTION) HOWEVER CAUSED AND ON ANY THEORY OF LIABILITY, WHETHER IN
// CONTRACT, STRICT LIABILITY, OR TORT (INCLUDING NEGLIGENCE OR OTHERWISE)
// ARISING IN ANY WAY OUT OF THE USE OF THIS SOFTWARE, EVEN IF ADVISED OF THE
// POSSIBILITY OF SUCH DAMAGE.

package jodd.util;

import jodd.util.fixtures.subclass.IBase;
import jodd.util.fixtures.subclass.IExtra;
import jodd.util.fixtures.subclass.IOne;
import jodd.util.fixtures.subclass.ITwo;
import jodd.util.fixtures.subclass.SBase;
import jodd.util.fixtures.subclass.SOne;
import jodd.util.fixtures.subclass.STwo;
import jodd.util.fixtures.testdata.A;
import jodd.util.fixtures.testdata.B;
import jodd.util.fixtures.testdata.C;
import jodd.util.fixtures.testdata.JavaBean;
import jodd.util.fixtures.testdata2.D;
import jodd.util.fixtures.testdata2.E;
import org.junit.jupiter.api.DisplayName;
import org.junit.jupiter.api.Nested;
import org.junit.jupiter.api.Test;

import java.io.File;
import java.io.Serializable;
import java.lang.reflect.Field;
import java.lang.reflect.Method;
import java.lang.reflect.Type;
import java.util.*;

import static org.junit.jupiter.api.Assertions.assertEquals;
import static org.junit.jupiter.api.Assertions.assertFalse;
import static org.junit.jupiter.api.Assertions.assertNotNull;
import static org.junit.jupiter.api.Assertions.assertNull;
import static org.junit.jupiter.api.Assertions.assertTrue;

class ClassUtilTest {

	@Test
	void testMethod() {
		TFooBean bean = new TFooBean();
		Method m;
		m = ClassUtil.findMethod(TFooBean.class, "getMore");
		assertNotNull(m);

		m = ClassUtil.findMethod(bean.getClass(), "getMore");
		assertNotNull(m);

		m = ClassUtil.findMethod(bean.getClass(), "getXXX");
		assertNull(m);
	}


	@Test
	void testMatchClasses() {
		TFooBean a = new TFooBean();
		TFooBean b = new TFooBean();
		TFooBean2 c = new TFooBean2();

		assertTrue(TFooBean.class.isInstance(a));
		assertTrue(ClassUtil.isTypeOf(TFooBean.class, a.getClass()));
		assertTrue(ClassUtil.isTypeOf(TFooBean.class, b.getClass()));
		assertTrue(ClassUtil.isTypeOf(a.getClass(), b.getClass()));
		assertTrue(ClassUtil.isTypeOf(b.getClass(), a.getClass()));

		assertTrue(ClassUtil.isTypeOf(TFooBean2.class, c.getClass()));
		assertTrue(ClassUtil.isTypeOf(TFooBean2.class, TFooBean.class));
		assertFalse(ClassUtil.isTypeOf(TFooBean.class, TFooBean2.class));
		assertTrue(ClassUtil.isTypeOf(c.getClass(), TFooBean.class));
		assertFalse(ClassUtil.isTypeOf(a.getClass(), TFooBean2.class));

		assertTrue(ClassUtil.isTypeOf(TFooBean.class, Serializable.class));
		assertTrue(Serializable.class.isInstance(c));
		//noinspection ConstantConditions
		assertTrue(c instanceof Serializable);
		assertTrue(ClassUtil.isInstanceOf(c, Serializable.class));
		assertTrue(ClassUtil.isTypeOf(TFooBean2.class, Serializable.class));
		assertTrue(ClassUtil.isTypeOf(TFooBean2.class, Comparable.class));
		assertFalse(ClassUtil.isTypeOf(TFooBean.class, Comparable.class));

		assertTrue(ClassUtil.isTypeOf(TFooBean.class, TFooIndyEx.class));
		assertTrue(ClassUtil.isTypeOf(TFooBean2.class, TFooIndyEx.class));
		assertTrue(ClassUtil.isTypeOf(TFooBean.class, TFooIndy.class));
	}

	@Test
	void testMatchInterfaces() {
		assertTrue(ClassUtil.isTypeOf(HashMap.class, Map.class));
		assertTrue(ClassUtil.isTypeOf(AbstractMap.class, Map.class));
		assertTrue(ClassUtil.isTypeOf(Map.class, Map.class));

		assertTrue(ClassUtil.isInstanceOf(new HashMap(), Map.class));

		assertTrue(ClassUtil.isTypeOf(HashMap.class, Map.class));
		assertTrue(ClassUtil.isTypeOf(AbstractMap.class, Map.class));
		assertTrue(ClassUtil.isTypeOf(HashMap.class, Map.class));
		assertTrue(ClassUtil.isTypeOf(Map.class, Map.class));

		assertTrue(ClassUtil.isTypeOf(HashMap.class, Map.class));
		assertTrue(ClassUtil.isTypeOf(AbstractMap.class, Map.class));
		assertTrue(ClassUtil.isTypeOf(HashMap.class, Map.class));
		assertTrue(ClassUtil.isTypeOf(Map.class, Map.class));
	}


	@Test
	void testAccessibleA() {
		Method[] ms = ClassUtil.getAccessibleMethods(A.class, null);
		assertEquals(4 + 11, ms.length);            // there are 11 accessible Object methods (9 public + 2 protected)
		ms = ClassUtil.getAccessibleMethods(A.class);
		assertEquals(4, ms.length);
		ms = A.class.getMethods();
		assertEquals(1 + 9, ms.length);                // there are 9 public Object methods
		ms = A.class.getDeclaredMethods();
		assertEquals(4, ms.length);
		ms = ClassUtil.getSupportedMethods(A.class, null);
		assertEquals(4 + 12, ms.length);            // there are 12 total Object methods (9 public + 2 protected + 1 private)
		ms = ClassUtil.getSupportedMethods(A.class);
		assertEquals(4, ms.length);


		Field[] fs = ClassUtil.getAccessibleFields(A.class);
		assertEquals(4, fs.length);
		fs = A.class.getFields();
		assertEquals(1, fs.length);
		fs = A.class.getDeclaredFields();
		assertEquals(4, fs.length);
		fs = ClassUtil.getSupportedFields(A.class);
		assertEquals(4, fs.length);
	}

	@Test
	void testAccessibleB() {
		Method[] ms = ClassUtil.getAccessibleMethods(B.class, null);
		assertEquals(3 + 11, ms.length);
		ms = ClassUtil.getAccessibleMethods(B.class);
		assertEquals(3, ms.length);
		ms = B.class.getMethods();
		assertEquals(1 + 9, ms.length);
		ms = B.class.getDeclaredMethods();
		assertEquals(0, ms.length);
		ms = ClassUtil.getSupportedMethods(B.class, null);
		assertEquals(4 + 12, ms.length);
		ms = ClassUtil.getSupportedMethods(B.class);
		assertEquals(4, ms.length);


		Field[] fs = ClassUtil.getAccessibleFields(B.class);
		assertEquals(3, fs.length);
		fs = B.class.getFields();
		assertEquals(1, fs.length);
		fs = B.class.getDeclaredFields();
		assertEquals(0, fs.length);
		fs = ClassUtil.getSupportedFields(B.class);
		assertEquals(4, fs.length);
	}

	@Test
	void testAccessibleC() {
		Method[] ms = ClassUtil.getAccessibleMethods(C.class, null);
		assertEquals(5 + 11, ms.length);
		ms = ClassUtil.getAccessibleMethods(C.class);
		assertEquals(5, ms.length);
		ms = C.class.getMethods();
		assertEquals(2 + 9, ms.length);
		ms = C.class.getDeclaredMethods();
		assertEquals(5, ms.length);
		ms = ClassUtil.getSupportedMethods(C.class, null);
		assertEquals(5 + 12, ms.length);
		ms = ClassUtil.getSupportedMethods(C.class);
		assertEquals(5, ms.length);


		Field[] fs = ClassUtil.getAccessibleFields(C.class);
		assertEquals(5, fs.length);
		fs = C.class.getFields();
		assertEquals(3, fs.length);
		fs = C.class.getDeclaredFields();
		assertEquals(5, fs.length);
		fs = ClassUtil.getSupportedFields(C.class);
		assertEquals(5, fs.length);
	}

	@Test
	void testAccessibleD() {
		Method[] ms = ClassUtil.getAccessibleMethods(D.class, null);
		assertEquals(3 + 11, ms.length);
		ms = ClassUtil.getAccessibleMethods(D.class);
		assertEquals(3, ms.length);
		ms = D.class.getMethods();
		assertEquals(2 + 9, ms.length);
		ms = D.class.getDeclaredMethods();
		assertEquals(0, ms.length);
		ms = ClassUtil.getSupportedMethods(D.class, null);
		assertEquals(5 + 12, ms.length);
		ms = ClassUtil.getSupportedMethods(D.class);
		assertEquals(5, ms.length);

		Field[] fs = ClassUtil.getAccessibleFields(D.class);
		assertEquals(3, fs.length);
		fs = D.class.getFields();
		assertEquals(3, fs.length);
		fs = D.class.getDeclaredFields();
		assertEquals(0, fs.length);
		fs = ClassUtil.getSupportedFields(D.class);
		assertEquals(5, fs.length);
	}

	@Test
	void testAccessibleE() {
		Method[] ms = ClassUtil.getAccessibleMethods(E.class, null);
		assertEquals(5 + 11, ms.length);
		ms = ClassUtil.getAccessibleMethods(E.class);
		assertEquals(5, ms.length);
		ms = E.class.getMethods();
		assertEquals(2 + 9, ms.length);
		ms = E.class.getDeclaredMethods();
		assertEquals(4, ms.length);
		ms = ClassUtil.getSupportedMethods(E.class, null);
		assertEquals(5 + 12, ms.length);
		ms = ClassUtil.getSupportedMethods(E.class);
		assertEquals(5, ms.length);

		Field[] fs = ClassUtil.getAccessibleFields(E.class);
		assertEquals(5, fs.length);
		fs = E.class.getFields();
		assertEquals(4, fs.length);
		fs = E.class.getDeclaredFields();
		assertEquals(4, fs.length);
		fs = ClassUtil.getSupportedFields(E.class);
		assertEquals(5, fs.length);
	}


	@Test
	void testIsSubclassAndInterface() {
		assertTrue(ClassUtil.isTypeOf(SBase.class, SBase.class));

		assertTrue(ClassUtil.isTypeOf(SOne.class, SBase.class));
		assertTrue(ClassUtil.isTypeOf(SOne.class, IOne.class));
		assertTrue(ClassUtil.isTypeOf(SOne.class, IOne.class));
		assertTrue(ClassUtil.isTypeOf(SOne.class, Serializable.class));
		assertTrue(ClassUtil.isTypeOf(SOne.class, Serializable.class));
		assertTrue(ClassUtil.isTypeOf(SOne.class, SOne.class));

		assertTrue(ClassUtil.isTypeOf(STwo.class, SBase.class));
		assertTrue(ClassUtil.isTypeOf(STwo.class, IOne.class));
		assertTrue(ClassUtil.isTypeOf(STwo.class, IOne.class));
		assertTrue(ClassUtil.isTypeOf(STwo.class, Serializable.class));
		assertTrue(ClassUtil.isTypeOf(STwo.class, Serializable.class));
		assertTrue(ClassUtil.isTypeOf(STwo.class, ITwo.class));
		assertTrue(ClassUtil.isTypeOf(STwo.class, ITwo.class));
		assertTrue(ClassUtil.isTypeOf(STwo.class, IBase.class));
		assertTrue(ClassUtil.isTypeOf(STwo.class, IBase.class));
		assertTrue(ClassUtil.isTypeOf(STwo.class, IExtra.class));
		assertTrue(ClassUtil.isTypeOf(STwo.class, IExtra.class));
		assertTrue(ClassUtil.isTypeOf(STwo.class, STwo.class));
		assertTrue(ClassUtil.isTypeOf(STwo.class, STwo.class));
	}

	@Test
	void testBeanPropertyNames() {
		String name = ClassUtil.getBeanPropertyGetterName(ClassUtil.findMethod(JavaBean.class, "getOne"));
		assertEquals("one", name);

		name = ClassUtil.getBeanPropertySetterName(ClassUtil.findMethod(JavaBean.class, "setOne"));
		assertEquals("one", name);

		name = ClassUtil.getBeanPropertyGetterName(ClassUtil.findMethod(JavaBean.class, "isTwo"));
		assertEquals("two", name);

		name = ClassUtil.getBeanPropertySetterName(ClassUtil.findMethod(JavaBean.class, "setTwo"));
		assertEquals("two", name);

		name = ClassUtil.getBeanPropertyGetterName(ClassUtil.findMethod(JavaBean.class, "getThree"));
		assertEquals("three", name);

		name = ClassUtil.getBeanPropertySetterName(ClassUtil.findMethod(JavaBean.class, "setThree"));
		assertEquals("three", name);

		name = ClassUtil.getBeanPropertyGetterName(ClassUtil.findMethod(JavaBean.class, "getF"));
		assertEquals("f", name);

		name = ClassUtil.getBeanPropertySetterName(ClassUtil.findMethod(JavaBean.class, "setF"));
		assertEquals("f", name);

		name = ClassUtil.getBeanPropertyGetterName(ClassUtil.findMethod(JavaBean.class, "getG"));
		assertEquals("g", name);

		name = ClassUtil.getBeanPropertySetterName(ClassUtil.findMethod(JavaBean.class, "setG"));
		assertEquals("g", name);

		name = ClassUtil.getBeanPropertyGetterName(ClassUtil.findMethod(JavaBean.class, "getURL"));
		assertEquals("URL", name);

		name = ClassUtil.getBeanPropertySetterName(ClassUtil.findMethod(JavaBean.class, "setURL"));
		assertEquals("URL", name);

		name = ClassUtil.getBeanPropertyGetterName(ClassUtil.findMethod(JavaBean.class, "getBIGsmall"));
		assertEquals("BIGsmall", name);

		name = ClassUtil.getBeanPropertySetterName(ClassUtil.findMethod(JavaBean.class, "setBIGsmall"));
		assertEquals("BIGsmall", name);
	}

	@Test
	void testIsSubClassForCommonTypes() {
		assertTrue(ClassUtil.isTypeOf(Long.class, Long.class));
		assertFalse(ClassUtil.isTypeOf(Long.class, long.class));
	}

/*	@Test
	void testGetCallerClass() {
		assertFalse(Reflection.getCallerClass(0).equals(ReflectUtil.getCallerClass(0)));

		assertEquals(Reflection.getCallerClass(1), ReflectUtil.getCallerClass(1));
		assertEquals(Reflection.getCallerClass(2), ReflectUtil.getCallerClass(2));
		assertEquals(Reflection.getCallerClass(3), ReflectUtil.getCallerClass(3));

		assertEquals(ReflectUtilTest.class, ReflectUtil.getCallerClass(1));
	}

	@Test
	void testGetCallerClass2() throws NoSuchFieldException, IllegalAccessException {
		Field field = ReflectUtil.class.getDeclaredField("SECURITY_MANAGER");
		field.setAccessible(true);
		Object value = field.get(null);
		field.set(null, null);

		assertFalse(Reflection.getCallerClass(0).equals(ReflectUtil.getCallerClass(0)));

		assertEquals(Reflection.getCallerClass(1), ReflectUtil.getCallerClass(1));
		assertEquals(Reflection.getCallerClass(2), ReflectUtil.getCallerClass(2));
		assertEquals(Reflection.getCallerClass(3), ReflectUtil.getCallerClass(3));

		assertEquals(ReflectUtilTest.class, ReflectUtil.getCallerClass(1));

		field.set(null, value);
	}
*/
	// ---------------------------------------------------------------- field concrete type

	public static class BaseClass<A, B> {
		public A f1;
		public B f2;
		public String f3;
		public A[] array1;
	}

	public static class ConcreteClass extends BaseClass<String, Integer> {
		public Long f4;
		public List<Long> f5;
	}

	public static class BaseClass2<X> extends BaseClass<X, Integer> {
	}

	public static class ConcreteClass2 extends BaseClass2<String> {
	}

	@Test
	void testGetFieldConcreteType() throws NoSuchFieldException {
		Field f1 = BaseClass.class.getField("f1");
		Field f2 = BaseClass.class.getField("f2");
		Field f3 = BaseClass.class.getField("f3");
		Field f4 = ConcreteClass.class.getField("f4");
		Field f5 = ConcreteClass.class.getField("f5");
		Field array1 = BaseClass.class.getField("array1");

		Class[] genericSupertypes = ClassUtil.getGenericSupertypes(ConcreteClass.class);
		assertEquals(String.class, genericSupertypes[0]);
		assertEquals(Integer.class, genericSupertypes[1]);

		assertEquals(String.class, ClassUtil.getRawType(f1.getGenericType(), ConcreteClass.class));
		assertEquals(Integer.class, ClassUtil.getRawType(f2.getGenericType(), ConcreteClass.class));
		assertEquals(String.class, ClassUtil.getRawType(f3.getGenericType(), ConcreteClass.class));
		assertEquals(Long.class, ClassUtil.getRawType(f4.getGenericType(), ConcreteClass.class));
		assertEquals(List.class, ClassUtil.getRawType(f5.getGenericType(), ConcreteClass.class));
		assertEquals(String[].class, ClassUtil.getRawType(array1.getGenericType(), ConcreteClass.class));

		assertEquals(Object.class, ClassUtil.getRawType(f1.getGenericType()));
		assertNull(ClassUtil.getComponentType(f1.getGenericType(), -1));
		assertEquals(Long.class, ClassUtil.getComponentType(f5.getGenericType(), 0));
	}

	@Test
	void testGetFieldConcreteType2() throws Exception {
		Field array1 = BaseClass.class.getField("array1");
		Field f2 = ConcreteClass2.class.getField("f2");

		assertEquals(String[].class, ClassUtil.getRawType(array1.getGenericType(), ConcreteClass2.class));
		assertEquals(Integer.class, ClassUtil.getRawType(f2.getGenericType(), ConcreteClass2.class));
		assertEquals(Integer.class, ClassUtil.getRawType(f2.getGenericType(), BaseClass2.class));
	}

	// ---------------------------------------------------------------- test raw

	public static class Soo {
		public List<String> stringList;
		public String[] strings;
		public String string;

		public List<Integer> getIntegerList() {return null;}
		public Integer[] getIntegers() {return null;}
		public Integer getInteger() {return null;}
		public <T> T getTemplate(T foo) {return null;}
		public Collection<? extends Number> getCollection() {return null;}
		public Collection<?> getCollection2() {return null;}
	}

	@Test
	void testGetRawAndComponentType() throws NoSuchFieldException {

		Class<Soo> sooClass = Soo.class;

		Field stringList = sooClass.getField("stringList");
		assertEquals(List.class, ClassUtil.getRawType(stringList.getType()));
		assertEquals(String.class, ClassUtil.getComponentType(stringList.getGenericType(), 0));

		Field strings = sooClass.getField("strings");
		assertEquals(String[].class, ClassUtil.getRawType(strings.getType()));
		assertEquals(String.class, ClassUtil.getComponentType(strings.getGenericType(), -1));

		Field string = sooClass.getField("string");
		assertEquals(String.class, ClassUtil.getRawType(string.getType()));
		assertNull(ClassUtil.getComponentType(string.getGenericType(), 0));

		Method integerList = ClassUtil.findMethod(sooClass, "getIntegerList");
		assertEquals(List.class, ClassUtil.getRawType(integerList.getReturnType()));
		assertEquals(Integer.class, ClassUtil.getComponentType(integerList.getGenericReturnType(), -1));

		Method integers = ClassUtil.findMethod(sooClass, "getIntegers");
		assertEquals(Integer[].class, ClassUtil.getRawType(integers.getReturnType()));
		assertEquals(Integer.class, ClassUtil.getComponentType(integers.getGenericReturnType(), 0));

		Method integer = ClassUtil.findMethod(sooClass, "getInteger");
		assertEquals(Integer.class, ClassUtil.getRawType(integer.getReturnType()));
		assertNull(ClassUtil.getComponentType(integer.getGenericReturnType(), -1));

		Method template = ClassUtil.findMethod(sooClass, "getTemplate");
		assertEquals(Object.class, ClassUtil.getRawType(template.getReturnType()));
		assertNull(ClassUtil.getComponentType(template.getGenericReturnType(), 0));

		Method collection = ClassUtil.findMethod(sooClass, "getCollection");
		assertEquals(Collection.class, ClassUtil.getRawType(collection.getReturnType()));
		assertEquals(Number.class, ClassUtil.getComponentType(collection.getGenericReturnType(), -1));

		Method collection2 = ClassUtil.findMethod(sooClass, "getCollection2");
		assertEquals(Collection.class, ClassUtil.getRawType(collection2.getReturnType()));
		assertEquals(Object.class, ClassUtil.getComponentType(collection2.getGenericReturnType(), 0));
	}

	public static class Base2<N extends Number, K> {
		public N getNumber() {return null;}
		public K getKiko() {return null;}
	}
	public static class Impl1<N extends Number> extends Base2<N, Long> {}
	public static class Impl2 extends Impl1<Integer> {}
	public static class Impl3 extends Impl2 {}

	@Test
	void testGetRawWithImplClass() throws NoSuchFieldException {
		Method number = ClassUtil.findMethod(Base2.class, "getNumber");
		Method kiko = ClassUtil.findMethod(Base2.class, "getKiko");

		assertEquals(Number.class, ClassUtil.getRawType(number.getReturnType()));
		assertEquals(Number.class, ClassUtil.getRawType(number.getGenericReturnType()));

		assertEquals(Object.class, ClassUtil.getRawType(kiko.getReturnType()));
		assertEquals(Object.class, ClassUtil.getRawType(kiko.getGenericReturnType()));

		assertEquals(Number.class, ClassUtil.getRawType(number.getReturnType(), Impl1.class));
		assertEquals(Number.class, ClassUtil.getRawType(number.getGenericReturnType(), Impl1.class));

		assertEquals(Object.class, ClassUtil.getRawType(kiko.getReturnType(), Impl1.class));
		assertEquals(Long.class, ClassUtil.getRawType(kiko.getGenericReturnType(), Impl1.class));

		assertEquals(Number.class, ClassUtil.getRawType(number.getReturnType(), Impl2.class));
		assertEquals(Integer.class, ClassUtil.getRawType(number.getGenericReturnType(), Impl2.class));

		assertEquals(Object.class, ClassUtil.getRawType(kiko.getReturnType(), Impl2.class));
		assertEquals(Long.class, ClassUtil.getRawType(kiko.getGenericReturnType(), Impl2.class));

		assertEquals(Number.class, ClassUtil.getRawType(number.getReturnType(), Impl3.class));
		assertEquals(Integer.class, ClassUtil.getRawType(number.getGenericReturnType(), Impl3.class));

		assertEquals(Object.class, ClassUtil.getRawType(kiko.getReturnType(), Impl3.class));
		assertEquals(Long.class, ClassUtil.getRawType(kiko.getGenericReturnType(), Impl3.class));
	}

	public static class Base22<K, N extends Number> {}
	public static class Impl11<N extends Number> extends Base22<Long, N> {}
	public static class Impl22 extends Impl11<Integer> {}
	public static class Impl33 extends Impl22 {}


	@Test
	void testClassGenerics1() {
		Class[] componentTypes = ClassUtil.getGenericSupertypes(Base2.class);
		assertNull(componentTypes);

		Type[] types = Base2.class.getGenericInterfaces();
		assertEquals(0, types.length);

		componentTypes = ClassUtil.getGenericSupertypes(Impl1.class);
		assertEquals(2, componentTypes.length);
		assertEquals(Number.class, componentTypes[0]);
		assertEquals(Long.class, componentTypes[1]);

		types = Impl1.class.getGenericInterfaces();
		assertEquals(0, types.length);

		componentTypes = ClassUtil.getGenericSupertypes(Impl2.class);
		assertEquals(1, componentTypes.length);
		assertEquals(Integer.class, componentTypes[0]);

		types = Impl2.class.getGenericInterfaces();
		assertEquals(0, types.length);

		componentTypes = ClassUtil.getGenericSupertypes(Impl3.class);
		assertNull(componentTypes);
	}

	@Test
	void testClassGenerics2() {
		Class[] componentTypes = ClassUtil.getGenericSupertypes(Base22.class);
		assertNull(componentTypes);

		componentTypes = ClassUtil.getGenericSupertypes(Impl11.class);
		assertEquals(2, componentTypes.length);
		assertEquals(Long.class, componentTypes[0]);
		assertEquals(Number.class, componentTypes[1]);

		componentTypes = ClassUtil.getGenericSupertypes(Impl22.class);
		assertEquals(1, componentTypes.length);
		assertEquals(Integer.class, componentTypes[0]);

		componentTypes = ClassUtil.getGenericSupertypes(Impl33.class);
		assertNull(componentTypes);
	}

	public static interface BaseAna<K, N extends Number> {}
	public static interface ImplAna<N extends Number> extends BaseAna<Long, N> {}
	public static interface ImplAna2 extends ImplAna<Integer> {}
	public static class ImplAna3 implements ImplAna2 {}
	public static class ImplAna4 extends ImplAna3 {}

	@Test
	void testClassGenerics3() {
		Class[] componentTypes = ClassUtil.getGenericSupertypes(BaseAna.class);
		assertNull(componentTypes);

		componentTypes = ClassUtil.getGenericSupertypes(ImplAna.class);
		assertNull(componentTypes);

		componentTypes = ClassUtil.getGenericSupertypes(ImplAna2.class);
		assertNull(componentTypes);

		componentTypes = ClassUtil.getGenericSupertypes(ImplAna3.class);
		assertNull(componentTypes);

		// scan generic interfacase

		Type[] types = ImplAna3.class.getGenericInterfaces();
		assertEquals(1, types.length);
		assertEquals(ImplAna2.class, types[0]);
		assertNull(ClassUtil.getComponentType(types[0], 0));

		types = ImplAna2.class.getGenericInterfaces();
		assertEquals(1, types.length);
		assertEquals(Integer.class, ClassUtil.getComponentType(types[0], 0));

		types = ImplAna.class.getGenericInterfaces();
		assertEquals(1, types.length);
		assertEquals(Long.class, ClassUtil.getComponentType(types[0], 0));

		types = BaseAna.class.getGenericInterfaces();
		assertEquals(0, types.length);

		types = ImplAna4.class.getGenericInterfaces();
		assertEquals(0, types.length);
	}


	// ---------------------------------------------------------------- type2string

	public static class FieldType<K extends Number, V extends List<String> & Collection<String>> {
		List fRaw;
		List<Object> fTypeObject;
		List<String> fTypeString;
		List<?> fWildcard;
		List<? super List<String>> fBoundedWildcard;
		Map<String, List<Set<Long>>> fTypeNested;
		Map<K, V> fTypeLiteral;
		K[] fGenericArray;
	}

	@Test
	void testFieldTypeToString() {
		Field[] fields = FieldType.class.getDeclaredFields();

		Arrays.sort(fields, new Comparator<Field>() {
			@Override
			public int compare(Field o1, Field o2) {
				return o1.getName().compareTo(o2.getName());
			}
		});

		String result = "";
		for (Field field : fields) {
			Type type = field.getGenericType();
			result += field.getName() + " - " + ClassUtil.typeToString(type) + '\n';
		}

		assertEquals(
				"fBoundedWildcard - java.util.List<? super java.util.List<java.lang.String>>\n" +
				"fGenericArray - K[]\n" +
				"fRaw - java.util.List\n" +
				"fTypeLiteral - java.util.Map<K extends java.lang.Number>, <V extends java.util.List<java.lang.String> & java.util.Collection<java.lang.String>>\n" +
				"fTypeNested - java.util.Map<java.lang.String>, <java.util.List<java.util.Set<java.lang.Long>>>\n" +
				"fTypeObject - java.util.List<java.lang.Object>\n" +
				"fTypeString - java.util.List<java.lang.String>\n" +
				"fWildcard - java.util.List<? extends java.lang.Object>\n",
				result);
	}

	public static class MethodReturnType {
		List mRaw() {return null;}
		List<String> mTypeString() {return null;}
		List<?> mWildcard() {return null;}
		List<? extends Number> mBoundedWildcard() {return null;}
		<T extends List<String>> List<T> mTypeLiteral() {return null;}
	}

	@Test
	void testMethodTypeToString() {
		Method[] methods = MethodReturnType.class.getDeclaredMethods();

		Arrays.sort(methods, new Comparator<Method>() {
			@Override
			public int compare(Method o1, Method o2) {
				return o1.getName().compareTo(o2.getName());
			}
		});

		String result = "";
		for (Method method : methods) {
			Type type = method.getGenericReturnType();
			result += method.getName() + " - " + ClassUtil.typeToString(type) + '\n';
		}

		assertEquals(
				"mBoundedWildcard - java.util.List<? extends java.lang.Number>\n" +
				"mRaw - java.util.List\n" +
				"mTypeLiteral - java.util.List<T extends java.util.List<java.lang.String>>\n" +
				"mTypeString - java.util.List<java.lang.String>\n" +
				"mWildcard - java.util.List<? extends java.lang.Object>\n",
				result);
	}

	public static class MethodParameterType<A> {
		<T extends List<T>> void m(A a, String p1, T p2, List<?> p3, List<T> p4) { }
	}

	public static class Mimple extends MethodParameterType<Long>{}

	@Test
	void testMethodParameterTypeToString() {
		String result = "";
		Method method = null;
		for (Method m : MethodParameterType.class.getDeclaredMethods()) {
			for (Type type : m.getGenericParameterTypes()) {
				result += m.getName() + " - " + ClassUtil.typeToString(type) + '\n';
			}
			method = m;
		}

		assertEquals(
				"m - A extends java.lang.Object\n" +
				"m - java.lang.String\n" +
				"m - T extends java.util.List<T>\n" +
				"m - java.util.List<? extends java.lang.Object>\n" +
				"m - java.util.List<T extends java.util.List<T>>\n",
				result);


		Type[] types = method.getGenericParameterTypes();
		assertEquals(Object.class, ClassUtil.getRawType(types[0], MethodParameterType.class));
		assertEquals(String.class, ClassUtil.getRawType(types[1], MethodParameterType.class));
		assertEquals(List.class, ClassUtil.getRawType(types[2], MethodParameterType.class));
		assertEquals(List.class, ClassUtil.getRawType(types[3], MethodParameterType.class));
		assertEquals(List.class, ClassUtil.getRawType(types[4], MethodParameterType.class));

		// same methods, using different impl class
		assertEquals(Long.class, ClassUtil.getRawType(types[0], Mimple.class));		// change!
		assertEquals(String.class, ClassUtil.getRawType(types[1], Mimple.class));
		assertEquals(List.class, ClassUtil.getRawType(types[2], Mimple.class));
		assertEquals(List.class, ClassUtil.getRawType(types[3], Mimple.class));
		assertEquals(List.class, ClassUtil.getRawType(types[4], Mimple.class));
	}

	public interface SomeGuy {}
	public interface Cool extends SomeGuy {}
	public interface Vigilante {}
	public interface Flying extends Vigilante {}
	public interface SuperMario extends Flying, Cool {}
	class User implements SomeGuy {}
	class SuperUser extends User implements Cool {}
	class SuperMan extends SuperUser implements Flying {}

	@Test
	void testResolveAllInterfaces() {
		Class[] interfaces = ClassUtil.resolveAllInterfaces(HashMap.class);

		assertTrue(interfaces.length >= 3);
		assertTrue(ArraysUtil.contains(interfaces, Map.class));
		assertTrue(ArraysUtil.contains(interfaces, Serializable.class));
		assertTrue(ArraysUtil.contains(interfaces, Cloneable.class));

		interfaces = ClassUtil.resolveAllInterfaces(SuperMan.class);

		assertEquals(4, interfaces.length);
		assertTrue(ArraysUtil.contains(interfaces, SomeGuy.class));
		assertTrue(ArraysUtil.contains(interfaces, Cool.class));
		assertTrue(ArraysUtil.contains(interfaces, Flying.class));
		assertTrue(ArraysUtil.contains(interfaces, Vigilante.class));
		assertTrue(ArraysUtil.indexOf(interfaces, Flying.class) < ArraysUtil.indexOf(interfaces, SomeGuy.class));

		interfaces = ClassUtil.resolveAllInterfaces(SuperUser.class);

		assertEquals(2, interfaces.length);
		assertTrue(ArraysUtil.contains(interfaces, SomeGuy.class));
		assertTrue(ArraysUtil.contains(interfaces, Cool.class));

		interfaces = ClassUtil.resolveAllInterfaces(User.class);

		assertEquals(1, interfaces.length);
		assertTrue(ArraysUtil.contains(interfaces, SomeGuy.class));



		interfaces = ClassUtil.resolveAllInterfaces(SomeGuy.class);
		assertEquals(0, interfaces.length);

		interfaces = ClassUtil.resolveAllInterfaces(Cool.class);
		assertEquals(1, interfaces.length);

		interfaces = ClassUtil.resolveAllInterfaces(Vigilante.class);
		assertEquals(0, interfaces.length);

		interfaces = ClassUtil.resolveAllInterfaces(Flying.class);
		assertEquals(1, interfaces.length);

		interfaces = ClassUtil.resolveAllInterfaces(SuperMario.class);
		assertEquals(4, interfaces.length);



		interfaces = ClassUtil.resolveAllInterfaces(Object.class);
		assertEquals(0, interfaces.length);
		interfaces = ClassUtil.resolveAllInterfaces(int.class);
		assertEquals(0, interfaces.length);
		interfaces = ClassUtil.resolveAllInterfaces(int[].class);
		assertEquals(2, interfaces.length);		// cloneable, serializable
		interfaces = ClassUtil.resolveAllInterfaces(Integer[].class);
		assertEquals(2, interfaces.length);
	}

	@Test
	void testResolveAllSuperclsses() {
		Class[] subclasses = ClassUtil.resolveAllSuperclasses(User.class);
		assertEquals(0, subclasses.length);

		subclasses = ClassUtil.resolveAllSuperclasses(SuperUser.class);
		assertEquals(1, subclasses.length);
		assertEquals(User.class, subclasses[0]);

		subclasses = ClassUtil.resolveAllSuperclasses(SuperMan.class);
		assertEquals(2, subclasses.length);
		assertEquals(SuperUser.class, subclasses[0]);
		assertEquals(User.class, subclasses[1]);


		subclasses = ClassUtil.resolveAllSuperclasses(Cool.class);
		assertEquals(0, subclasses.length);
		subclasses = ClassUtil.resolveAllSuperclasses(Flying.class);
		assertEquals(0, subclasses.length);
		subclasses = ClassUtil.resolveAllSuperclasses(SuperMario.class);
		assertEquals(0, subclasses.length);


		subclasses = ClassUtil.resolveAllSuperclasses(Object.class);
		assertEquals(0, subclasses.length);
		subclasses = ClassUtil.resolveAllSuperclasses(int.class);
		assertEquals(0, subclasses.length);
		subclasses = ClassUtil.resolveAllSuperclasses(int[].class);
		assertEquals(0, subclasses.length);
		subclasses = ClassUtil.resolveAllSuperclasses(Integer[].class);
		assertEquals(0, subclasses.length);
	}

	@Nested
<<<<<<< HEAD
	@DisplayName("tests for ClassUtil#isUserDefinedMethod")
	class IsUserDefinedMethod {

		@Test
		void notUserDefinedMethod() throws Exception {
			final Method method = Object.class.getMethod("hashCode");

			final boolean actual = ClassUtil.isUserDefinedMethod(method);

			// asserts
			assertEquals(false, actual);
		}

		@Test
		void userDefinedMethod() throws Exception {
			final Method method = StringBand.class.getMethod("toString");

			final boolean actual = ClassUtil.isUserDefinedMethod(method);

			// asserts
			assertEquals(true, actual);
		}

		@Test
		void customObjectButMethodFromObject() throws Exception {
			final Method method = StringBand.class.getMethod("hashCode");

			final boolean actual = ClassUtil.isUserDefinedMethod(method);

			// asserts
			assertEquals(false, actual);
		}

	}
=======
	@DisplayName("ClassUtil#getClasses")
	class GetClasses {

		@Test
		void emptyArgument() {
			final Class[] actual = ClassUtil.getClasses(new Object[0]);

			// asserts
			assertNotNull(actual);
			assertEquals(0, actual.length);
		}

		@Test
		void noNullValueIncluded() {
			final Class[] actual = ClassUtil.getClasses(new Object(), new Base32(), File.class, 3, 23L, 44.55F, 11.11D);

			// asserts
			assertNotNull(actual);
			assertEquals(7, actual.length);
			assertEquals(Object.class, actual[0]);
			assertEquals(Base32.class, actual[1]);
			assertEquals(Class.class, actual[2]);
			assertEquals(Integer.class, actual[3]);
			assertEquals(Long.class, actual[4]);
			assertEquals(Float.class, actual[5]);
			assertEquals(Double.class, actual[6]);
		}

		@Test
		void onlyNullValuesIncluded() {
			final Class[] actual = ClassUtil.getClasses(null, null, null, null);

			// asserts
			assertNotNull(actual);
			assertEquals(4, actual.length);
		}

	}

>>>>>>> 95d95992
}<|MERGE_RESOLUTION|>--- conflicted
+++ resolved
@@ -42,12 +42,18 @@
 import org.junit.jupiter.api.Nested;
 import org.junit.jupiter.api.Test;
 
-import java.io.File;
 import java.io.Serializable;
 import java.lang.reflect.Field;
 import java.lang.reflect.Method;
 import java.lang.reflect.Type;
-import java.util.*;
+import java.util.AbstractMap;
+import java.util.Arrays;
+import java.util.Collection;
+import java.util.Comparator;
+import java.util.HashMap;
+import java.util.List;
+import java.util.Map;
+import java.util.Set;
 
 import static org.junit.jupiter.api.Assertions.assertEquals;
 import static org.junit.jupiter.api.Assertions.assertFalse;
@@ -820,8 +826,8 @@
 		assertEquals(0, subclasses.length);
 	}
 
+
 	@Nested
-<<<<<<< HEAD
 	@DisplayName("tests for ClassUtil#isUserDefinedMethod")
 	class IsUserDefinedMethod {
 
@@ -856,7 +862,9 @@
 		}
 
 	}
-=======
+
+
+	@Nested
 	@DisplayName("ClassUtil#getClasses")
 	class GetClasses {
 
@@ -896,5 +904,4 @@
 
 	}
 
->>>>>>> 95d95992
 }