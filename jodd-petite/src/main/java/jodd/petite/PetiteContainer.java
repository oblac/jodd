--- conflicted
+++ resolved
@@ -17,16 +17,9 @@
 /**
  * Petite IOC container. Consist of following layers:
  * <ul>
-<<<<<<< HEAD
- * <li>PetiteContainer - top layer that provides business usage</li>
- * <li>{@link PetiteRegistry}</li>
- * <li>{@link PetiteBeans}</li>
- * </ul>
-=======
  * <li>PetiteContainer - top layer that provides business usage methods
  * <li>{@link PetiteRegistry} - beans storage methods
  * <li>{@link PetiteBeans} - base layer for storing beans in scopes
->>>>>>> d3a363bf
  */
 public class PetiteContainer extends PetiteRegistry {
 
